--- conflicted
+++ resolved
@@ -100,13 +100,9 @@
                 task = asyncio.create_task(
                     self.automation_manager.queue_document_for_processing(str(file_path))
                 )
-<<<<<<< HEAD
                 self.automation_manager.background_tasks.add(task)
                 task.add_done_callback(self.automation_manager.background_tasks.discard)
-    
-=======
-
->>>>>>> 77f12618
+
     def on_moved(self, event):
         """Handle file moves (like drag & drop)"""
         if not event.is_directory:
@@ -159,14 +155,10 @@
         # File watcher
         self.observer = Observer()
         self.watcher = DocumentWatcher(self)
-<<<<<<< HEAD
-        
+
         # Task management - store references to prevent garbage collection
         self.background_tasks: set = set()
-        
-=======
-
->>>>>>> 77f12618
+
         # Callbacks for custom processing
         self.pre_processing_callbacks: List[Callable] = []
         self.post_processing_callbacks: List[Callable] = []
@@ -179,27 +171,17 @@
         self.observer.schedule(self.watcher, str(self.inbox_dir), recursive=False)
         self.observer.start()
         logger.info(f"📁 Watching for documents in: {self.inbox_dir}")
-<<<<<<< HEAD
-        
+
         # Start processing loop with proper task management
         processing_task = asyncio.create_task(self._processing_loop())
         self.background_tasks.add(processing_task)
         processing_task.add_done_callback(self.background_tasks.discard)
         logger.info("⚙️ Processing loop started")
-        
+
         # Start cleanup task with proper task management
         cleanup_task = asyncio.create_task(self._cleanup_loop())
         self.background_tasks.add(cleanup_task)
         cleanup_task.add_done_callback(self.background_tasks.discard)
-=======
-
-        # Start processing loop
-        asyncio.create_task(self._processing_loop())
-        logger.info("⚙️ Processing loop started")
-
-        # Start cleanup task
-        asyncio.create_task(self._cleanup_loop())
->>>>>>> 77f12618
         logger.info("🧹 Cleanup task started")
 
         print("\n" + "=" * 60)
@@ -216,8 +198,7 @@
         logger.info("🛑 Stopping automation system...")
         self.observer.stop()
         self.observer.join()
-<<<<<<< HEAD
-        
+
         # Cancel all background tasks
         for task in self.background_tasks.copy():
             if not task.done():
@@ -226,12 +207,9 @@
                     await task
                 except asyncio.CancelledError:
                     pass
-        
+
         self.background_tasks.clear()
-        
-=======
-
->>>>>>> 77f12618
+
         # Wait for active jobs to complete
         while self.active_jobs:
             logger.info(f"⏳ Waiting for {len(self.active_jobs)} active jobs to complete...")
@@ -284,16 +262,11 @@
                 while len(self.active_jobs) < self.max_concurrent_jobs and self.job_queue:
 
                     job = self.job_queue.pop(0)
-<<<<<<< HEAD
                     # Create task and store reference to prevent garbage collection
                     task = asyncio.create_task(self._process_job(job))
                     self.background_tasks.add(task)
                     task.add_done_callback(self.background_tasks.discard)
-                
-=======
-                    asyncio.create_task(self._process_job(job))
-
->>>>>>> 77f12618
+
                 await asyncio.sleep(self.check_interval)
 
             except Exception as e:
