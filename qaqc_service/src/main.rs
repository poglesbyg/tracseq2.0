use axum::{
    Router,
    routing::{get, post, put},
};
use sqlx::PgPool;
use std::sync::Arc;
use tower_http::cors::CorsLayer;
use tower_http::trace::TraceLayer;
use tracing_subscriber::{layer::SubscriberExt, util::SubscriberInitExt};

mod config;
mod database;
mod error;
mod models;

mod handlers;
mod middleware;
mod services;

use config::Config;
use database::create_pool;
use handlers::{qc_workflows, quality_metrics, compliance, reports};

#[tokio::main]
async fn main() -> Result<(), Box<dyn std::error::Error>> {
    // Initialize tracing
    tracing_subscriber::registry()
        .with(
            tracing_subscriber::EnvFilter::try_from_default_env()
                .unwrap_or_else(|_| "qaqc_service=debug,tower_http=debug".into()),
        )
        .with(tracing_subscriber::fmt::layer())
        .init();

    // Load configuration
    let config = Config::from_env()?;

    // Create database connection pool
    let pool = create_pool(&config.database_url).await?;

    // Run database migrations
    database::run_migrations(&pool).await?;

    // Build application router
    let app = Router::new()
<<<<<<< HEAD
        .route("/health", get(health_check))
        // Basic placeholder endpoints - handlers to be implemented
        .route("/api/v1/qc/status", get(health_check))
        .route("/api/v1/quality/status", get(health_check))
        .route("/api/v1/compliance/status", get(health_check))
        .route("/api/v1/reports/status", get(health_check))
=======
        .route("/health", get(health_check))        
        // QC Workflow endpoints
        .route("/api/v1/qc/workflows", get(qc_workflows::list_workflows))
        .route("/api/v1/qc/workflows", post(qc_workflows::create_workflow))
        .route("/api/v1/qc/workflows/:id", get(qc_workflows::get_workflow))
        .route("/api/v1/qc/workflows/:id", put(qc_workflows::update_workflow))
        .route("/api/v1/qc/workflows/:id/execute", post(qc_workflows::execute_workflow))
        .route("/api/v1/qc/workflows/:id/status", get(qc_workflows::get_workflow_status))
        
        // Quality Metrics endpoints
        .route("/api/v1/quality/metrics", get(quality_metrics::list_metrics))
        .route("/api/v1/quality/metrics", post(quality_metrics::create_metric))
        .route("/api/v1/quality/metrics/batch", post(quality_metrics::create_batch_metrics))
        .route("/api/v1/quality/metrics/:id", get(quality_metrics::get_metric))
        .route("/api/v1/quality/thresholds", get(quality_metrics::get_thresholds))
        .route("/api/v1/quality/thresholds", put(quality_metrics::update_thresholds))
        .route("/api/v1/quality/analysis", get(quality_metrics::get_quality_analysis))
        
        // Compliance endpoints
        .route("/api/v1/compliance/rules", get(compliance::list_rules))
        .route("/api/v1/compliance/rules", post(compliance::create_rule))
        .route("/api/v1/compliance/validate", post(compliance::validate_compliance))
        .route("/api/v1/compliance/audit", get(compliance::get_audit_trail))
        
        // Reports endpoints
        .route("/api/v1/reports/quality", get(reports::quality_report))
        .route("/api/v1/reports/compliance", get(reports::compliance_report))
        .route("/api/v1/reports/trends", get(reports::trend_analysis))
        .route("/api/v1/reports/export", get(reports::export_data))
        
>>>>>>> 4711b670
        // Middleware
        .layer(axum::middleware::from_fn(
            crate::middleware::auth_middleware,
        ))
        .layer(CorsLayer::permissive())
        .layer(TraceLayer::new_for_http());

    // Start server
    let listener =
        tokio::net::TcpListener::bind(format!("{}:{}", config.host, config.port)).await?;

    tracing::info!("QAQC service listening on {}:{}", config.host, config.port);

    axum::serve(listener, app).await?;

    Ok(())
}

async fn health_check() -> &'static str {
    "QAQC Service is healthy"
}<|MERGE_RESOLUTION|>--- conflicted
+++ resolved
@@ -19,7 +19,7 @@
 
 use config::Config;
 use database::create_pool;
-use handlers::{qc_workflows, quality_metrics, compliance, reports};
+use handlers::{compliance, qc_workflows, quality_metrics, reports};
 
 #[tokio::main]
 async fn main() -> Result<(), Box<dyn std::error::Error>> {
@@ -43,45 +43,68 @@
 
     // Build application router
     let app = Router::new()
-<<<<<<< HEAD
         .route("/health", get(health_check))
-        // Basic placeholder endpoints - handlers to be implemented
-        .route("/api/v1/qc/status", get(health_check))
-        .route("/api/v1/quality/status", get(health_check))
-        .route("/api/v1/compliance/status", get(health_check))
-        .route("/api/v1/reports/status", get(health_check))
-=======
-        .route("/health", get(health_check))        
         // QC Workflow endpoints
         .route("/api/v1/qc/workflows", get(qc_workflows::list_workflows))
         .route("/api/v1/qc/workflows", post(qc_workflows::create_workflow))
         .route("/api/v1/qc/workflows/:id", get(qc_workflows::get_workflow))
-        .route("/api/v1/qc/workflows/:id", put(qc_workflows::update_workflow))
-        .route("/api/v1/qc/workflows/:id/execute", post(qc_workflows::execute_workflow))
-        .route("/api/v1/qc/workflows/:id/status", get(qc_workflows::get_workflow_status))
-        
+        .route(
+            "/api/v1/qc/workflows/:id",
+            put(qc_workflows::update_workflow),
+        )
+        .route(
+            "/api/v1/qc/workflows/:id/execute",
+            post(qc_workflows::execute_workflow),
+        )
+        .route(
+            "/api/v1/qc/workflows/:id/status",
+            get(qc_workflows::get_workflow_status),
+        )
         // Quality Metrics endpoints
-        .route("/api/v1/quality/metrics", get(quality_metrics::list_metrics))
-        .route("/api/v1/quality/metrics", post(quality_metrics::create_metric))
-        .route("/api/v1/quality/metrics/batch", post(quality_metrics::create_batch_metrics))
-        .route("/api/v1/quality/metrics/:id", get(quality_metrics::get_metric))
-        .route("/api/v1/quality/thresholds", get(quality_metrics::get_thresholds))
-        .route("/api/v1/quality/thresholds", put(quality_metrics::update_thresholds))
-        .route("/api/v1/quality/analysis", get(quality_metrics::get_quality_analysis))
-        
+        .route(
+            "/api/v1/quality/metrics",
+            get(quality_metrics::list_metrics),
+        )
+        .route(
+            "/api/v1/quality/metrics",
+            post(quality_metrics::create_metric),
+        )
+        .route(
+            "/api/v1/quality/metrics/batch",
+            post(quality_metrics::create_batch_metrics),
+        )
+        .route(
+            "/api/v1/quality/metrics/:id",
+            get(quality_metrics::get_metric),
+        )
+        .route(
+            "/api/v1/quality/thresholds",
+            get(quality_metrics::get_thresholds),
+        )
+        .route(
+            "/api/v1/quality/thresholds",
+            put(quality_metrics::update_thresholds),
+        )
+        .route(
+            "/api/v1/quality/analysis",
+            get(quality_metrics::get_quality_analysis),
+        )
         // Compliance endpoints
         .route("/api/v1/compliance/rules", get(compliance::list_rules))
         .route("/api/v1/compliance/rules", post(compliance::create_rule))
-        .route("/api/v1/compliance/validate", post(compliance::validate_compliance))
+        .route(
+            "/api/v1/compliance/validate",
+            post(compliance::validate_compliance),
+        )
         .route("/api/v1/compliance/audit", get(compliance::get_audit_trail))
-        
         // Reports endpoints
         .route("/api/v1/reports/quality", get(reports::quality_report))
-        .route("/api/v1/reports/compliance", get(reports::compliance_report))
+        .route(
+            "/api/v1/reports/compliance",
+            get(reports::compliance_report),
+        )
         .route("/api/v1/reports/trends", get(reports::trend_analysis))
         .route("/api/v1/reports/export", get(reports::export_data))
-        
->>>>>>> 4711b670
         // Middleware
         .layer(axum::middleware::from_fn(
             crate::middleware::auth_middleware,
