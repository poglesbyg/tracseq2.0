--- conflicted
+++ resolved
@@ -21,11 +21,7 @@
 tokio = { version = "1", features = ["full"] }
 
 # Database
-<<<<<<< HEAD
 sqlx = { workspace = true }
-=======
-sqlx = { version = "0.8", features = ["runtime-tokio-rustls", "postgres", "chrono", "uuid", "json"] }
->>>>>>> 2a752e98
 
 # Serialization
 serde = { version = "1.0", features = ["derive"] }
@@ -67,9 +63,6 @@
 tokio-stream = "0.1"
 
 # Report scheduling
-<<<<<<< HEAD
-tokio-cron-scheduler = "0.9"
-=======
 tokio-cron-scheduler = { version = "0.9", features = ["signal"] }
 
 # Report generation dependencies
@@ -92,5 +85,4 @@
 hyper = { version = "0.14", features = ["server", "tcp"] }
 
 [lints]
-workspace = true
->>>>>>> 2a752e98
+workspace = true