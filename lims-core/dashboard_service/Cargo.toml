--- conflicted
+++ resolved
@@ -46,8 +46,6 @@
 # Cache
 moka = { version = "0.12", features = ["future"] }
 
-<<<<<<< HEAD
-=======
 [lints]
 workspace = true
 
@@ -63,5 +61,4 @@
 tokio-test = "0.4"
 rstest = { workspace = true }
 mockall = "0.11"
-wiremock = "0.5"
->>>>>>> 2a752e98
+wiremock = "0.5"