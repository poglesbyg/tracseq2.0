[workspace]
resolver = "2"
members = [
    "auth_service",
    "barcode_service",
    "circuit-breaker-lib",
    "cognitive_assistant_service",
    "config-service",
    "dashboard_service",
    "enhanced_storage_service",
    "event_service",
    "flow_cell_service",
    "lab_manager",
    "library_details_service",
    "library_prep_service",
    "notification_service",
    "project_service",
    "qaqc_service",
    "reports_service",
    "sample_service",
    "sequencing_service",
    "spreadsheet_versioning_service",
    "template_service",
    "transaction_service"
]

[workspace.package]
version = "0.1.0"
edition = "2021"
authors = ["TracSeq Team"]
license = "MIT"
repository = "https://github.com/tracseq/lims-core"

[workspace.dependencies]
# Async runtime
tokio = { version = "1.41", features = ["full"] }
# Web frameworks
axum = "0.7"
actix-web = "4.4"
# Database
<<<<<<< HEAD
sqlx = { version = "0.8", features = ["runtime-tokio-rustls", "postgres", "uuid", "chrono", "json", "macros", "migrate", "bigdecimal"] }
bigdecimal = { version = "0.4", features = ["serde"] }
=======
sqlx = { version = "0.8", features = ["runtime-tokio-rustls", "postgres", "uuid", "chrono", "json", "macros", "migrate"] }
>>>>>>> 2a752e98
# Serialization
serde = { version = "1.0", features = ["derive"] }
serde_json = "1.0"
# Logging
tracing = "0.1"
tracing-subscriber = { version = "0.3", features = ["env-filter"] }
# Error handling
anyhow = "1.0"
thiserror = "2.0"
# UUID
uuid = { version = "1.11", features = ["v4", "serde"] }
# Date/time
chrono = { version = "0.4", features = ["serde"] }
# Environment
dotenv = "0.15"
# HTTP client
reqwest = { version = "0.12", features = ["json"] }
# Testing
rstest = "0.23" 

[workspace.lints.rust]
unsafe_code = "warn"
unstable_features = "warn"

[workspace.lints.clippy]
all = "warn"
pedantic = "warn"
nursery = "warn"
cargo = "warn" <|MERGE_RESOLUTION|>--- conflicted
+++ resolved
@@ -38,12 +38,8 @@
 axum = "0.7"
 actix-web = "4.4"
 # Database
-<<<<<<< HEAD
 sqlx = { version = "0.8", features = ["runtime-tokio-rustls", "postgres", "uuid", "chrono", "json", "macros", "migrate", "bigdecimal"] }
 bigdecimal = { version = "0.4", features = ["serde"] }
-=======
-sqlx = { version = "0.8", features = ["runtime-tokio-rustls", "postgres", "uuid", "chrono", "json", "macros", "migrate"] }
->>>>>>> 2a752e98
 # Serialization
 serde = { version = "1.0", features = ["derive"] }
 serde_json = "1.0"
