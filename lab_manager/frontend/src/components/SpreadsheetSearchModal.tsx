import { useState, useEffect } from 'react';
import { useQuery } from '@tanstack/react-query';
import axios from 'axios';
import {
  MagnifyingGlassIcon,
  XMarkIcon,
  FunnelIcon,
  DocumentTextIcon,
} from '@heroicons/react/24/outline';

interface SearchResult {
  id: string;
<<<<<<< HEAD
  [key: string]: string | number | boolean | null;
=======
  dataset_id: string;
  row_number: number;
  row_data: Record<string, unknown>;
  search_text?: string;
  created_at: string;
  original_filename: string;
  file_type: string;
  dataset_filename: string;
>>>>>>> 800598da
}

interface SearchResponse {
  records: SearchResult[];
  total_count: number;
  dataset_info?: {
    id: string;
    original_filename: string;
    file_type: string;
  };
}

interface SearchFilters {
  [key: string]: string;
}

interface AvailableFilters {
  pools: string[];
  samples: string[];
  projects: string[];
  all_columns: string[];
  column_values: Record<string, string[]>;
}

interface SpreadsheetSearchModalProps {
  isOpen: boolean;
  onClose: () => void;
  onSelectResult: (result: SearchResult) => void;
}

export default function SpreadsheetSearchModal({ onClose }: SpreadsheetSearchModalProps) {
  const [searchTerm, setSearchTerm] = useState('');
  const [filters, setFilters] = useState<SearchFilters>({});
  const [poolFilter, setPoolFilter] = useState('');
  const [sampleFilter, setSampleFilter] = useState('');
  const [projectFilter, setProjectFilter] = useState('');
  const [showFilters, setShowFilters] = useState(false);
  const [limit, setLimit] = useState(25);
  const [offset, setOffset] = useState(0);

  // Fetch available filters
  const { data: availableFilters } = useQuery<AvailableFilters>({
    queryKey: ['available-filters'],
    queryFn: async () => {
      const response = await axios.get('/api/spreadsheets/filters');
      return response.data.data;
    },
  });

  // Debounced search
  const [debouncedSearchTerm, setDebouncedSearchTerm] = useState(searchTerm);
  
  useEffect(() => {
    const timer = setTimeout(() => {
      setDebouncedSearchTerm(searchTerm);
      setOffset(0); // Reset pagination when search changes
    }, 300);
    return () => clearTimeout(timer);
  }, [searchTerm]);

  // Reset pagination when filters change
  useEffect(() => {
    setOffset(0);
  }, [poolFilter, sampleFilter, projectFilter]);

  // Build search query
  const buildSearchQuery = () => {
    const params = new URLSearchParams();
    
    if (debouncedSearchTerm.trim()) {
      params.append('search_term', debouncedSearchTerm.trim());
    }
    
    // Add pool/sample/project filters
    if (poolFilter.trim()) {
      params.append('pool_filter', poolFilter.trim());
    }
    if (sampleFilter.trim()) {
      params.append('sample_filter', sampleFilter.trim());
    }
    if (projectFilter.trim()) {
      params.append('project_filter', projectFilter.trim());
    }
    
    // Add column filters
    Object.entries(filters).forEach(([column, value]) => {
      if (value.trim()) {
        params.append(`filter_${column}`, value.trim());
      }
    });
    
    params.append('limit', limit.toString());
    params.append('offset', offset.toString());
    
    return params.toString();
  };

  // Search query
  const { data: searchResults, isLoading, error } = useQuery<SearchResponse>({
    queryKey: ['spreadsheet-search', debouncedSearchTerm, filters, limit, offset],
    queryFn: async () => {
      const query = buildSearchQuery();
      const response = await axios.get(`/api/spreadsheets/search?${query}`);
      return response.data.data;
    },
    enabled: debouncedSearchTerm.trim().length > 0 || 
             Object.values(filters).some(v => v.trim().length > 0) ||
             poolFilter.trim().length > 0 ||
             sampleFilter.trim().length > 0 ||
             projectFilter.trim().length > 0,
  });

  const handleFilterChange = (column: string, value: string) => {
    setFilters(prev => ({
      ...prev,
      [column]: value
    }));
    setOffset(0); // Reset pagination when filters change
  };

  const removeFilter = (column: string) => {
    setFilters(prev => {
      const newFilters = { ...prev };
      delete newFilters[column];
      return newFilters;
    });
  };

  const clearAllFilters = () => {
    setFilters({});
    setSearchTerm('');
    setPoolFilter('');
    setSampleFilter('');
    setProjectFilter('');
    setOffset(0);
  };

  const hasActiveSearch = debouncedSearchTerm.trim().length > 0 || 
                         Object.values(filters).some(v => v.trim().length > 0) ||
                         poolFilter.trim().length > 0 ||
                         sampleFilter.trim().length > 0 ||
                         projectFilter.trim().length > 0;
  const totalPages = searchResults ? Math.ceil(searchResults.total_count / limit) : 0;
  const currentPage = Math.floor(offset / limit) + 1;

  const goToNextPage = () => {
    if (offset + limit < (searchResults?.total_count || 0)) {
      setOffset(offset + limit);
    }
  };

  const goToPrevPage = () => {
    if (offset > 0) {
      setOffset(Math.max(0, offset - limit));
    }
  };

  const highlightSearchTerm = (text: string) => {
    if (!debouncedSearchTerm.trim()) return text;
    
    const regex = new RegExp(`(${debouncedSearchTerm.trim()})`, 'gi');
    const parts = text.split(regex);
    
    return parts.map((part, index) => 
      regex.test(part) ? (
        <mark key={index} className="bg-yellow-200 text-yellow-900 font-medium">
          {part}
        </mark>
      ) : part
    );
  };

  return (
    <div className="fixed inset-0 bg-gray-600 bg-opacity-50 overflow-y-auto h-full w-full z-50 flex items-start justify-center p-4 pt-8">
      <div className="bg-white rounded-lg shadow-xl max-w-6xl w-full max-h-[90vh] overflow-hidden flex flex-col">
        {/* Header */}
        <div className="flex justify-between items-center p-6 border-b border-gray-200">
          <div>
            <h2 className="text-xl font-semibold text-gray-900">Search Spreadsheet Data</h2>
            <p className="text-sm text-gray-500 mt-1">
              Search across all uploaded CSV and Excel files
            </p>
          </div>
          <button
            onClick={onClose}
            className="text-gray-400 hover:text-gray-600 transition-colors"
          >
            <XMarkIcon className="h-6 w-6" />
          </button>
        </div>

        {/* Search Controls */}
        <div className="p-6 border-b border-gray-200 bg-gray-50">
          {/* Main Search */}
          <div className="flex space-x-4 mb-4">
            <div className="flex-1 relative">
              <div className="absolute inset-y-0 left-0 pl-3 flex items-center pointer-events-none">
                <MagnifyingGlassIcon className="h-5 w-5 text-gray-400" />
              </div>
              <input
                type="text"
                value={searchTerm}
                onChange={(e) => setSearchTerm(e.target.value)}
                placeholder="Search across all data... (e.g., LAB001, Oncology, high priority)"
                className="block w-full pl-10 pr-3 py-2 border border-gray-300 rounded-md leading-5 bg-white placeholder-gray-500 focus:outline-none focus:placeholder-gray-400 focus:ring-1 focus:ring-indigo-500 focus:border-indigo-500"
              />
            </div>
            <button
              type="button"
              onClick={() => setShowFilters(!showFilters)}
              className={`inline-flex items-center px-4 py-2 border border-gray-300 rounded-md shadow-sm text-sm font-medium ${
                showFilters || Object.keys(filters).length > 0 || poolFilter || sampleFilter || projectFilter
                  ? 'text-indigo-700 bg-indigo-50 border-indigo-300'
                  : 'text-gray-700 bg-white hover:bg-gray-50'
              } focus:outline-none focus:ring-2 focus:ring-offset-2 focus:ring-indigo-500`}
            >
              <FunnelIcon className="h-4 w-4 mr-2" />
              Filters
              {(Object.keys(filters).length > 0 || poolFilter || sampleFilter || projectFilter) && (
                <span className="ml-1 inline-flex items-center px-2 py-0.5 rounded-full text-xs font-medium bg-indigo-100 text-indigo-800">
                  {Object.keys(filters).length + (poolFilter ? 1 : 0) + (sampleFilter ? 1 : 0) + (projectFilter ? 1 : 0)}
                </span>
              )}
            </button>
          </div>

          {/* Pool/Sample/Project Quick Filters */}
          <div className="grid grid-cols-1 md:grid-cols-3 gap-4 mb-4">
            <div>
              <label htmlFor="pool-filter" className="block text-sm font-medium text-gray-700 mb-1">
                Pool
              </label>
              <select
                id="pool-filter"
                value={poolFilter}
                onChange={(e) => setPoolFilter(e.target.value)}
                className="block w-full border-gray-300 rounded-md shadow-sm focus:ring-indigo-500 focus:border-indigo-500 sm:text-sm"
              >
                <option value="">All pools</option>
                {availableFilters?.pools.map((pool) => (
                  <option key={pool} value={pool}>
                    {pool}
                  </option>
                ))}
              </select>
            </div>
            <div>
              <label htmlFor="sample-filter" className="block text-sm font-medium text-gray-700 mb-1">
                Sample
              </label>
              <select
                id="sample-filter"
                value={sampleFilter}
                onChange={(e) => setSampleFilter(e.target.value)}
                className="block w-full border-gray-300 rounded-md shadow-sm focus:ring-indigo-500 focus:border-indigo-500 sm:text-sm"
              >
                <option value="">All samples</option>
                {availableFilters?.samples.map((sample) => (
                  <option key={sample} value={sample}>
                    {sample}
                  </option>
                ))}
              </select>
            </div>
            <div>
              <label htmlFor="project-filter" className="block text-sm font-medium text-gray-700 mb-1">
                Project
              </label>
              <select
                id="project-filter"
                value={projectFilter}
                onChange={(e) => setProjectFilter(e.target.value)}
                className="block w-full border-gray-300 rounded-md shadow-sm focus:ring-indigo-500 focus:border-indigo-500 sm:text-sm"
              >
                <option value="">All projects</option>
                {availableFilters?.projects.map((project) => (
                  <option key={project} value={project}>
                    {project}
                  </option>
                ))}
              </select>
            </div>
          </div>

          {/* Column Filters */}
          {showFilters && (
            <div className="bg-white border border-gray-200 rounded-md p-4">
              <div className="flex items-center justify-between mb-3">
                <h3 className="text-sm font-medium text-gray-900">Column Filters</h3>
                {Object.keys(filters).length > 0 && (
                  <button
                    type="button"
                    onClick={clearAllFilters}
                    className="text-sm text-indigo-600 hover:text-indigo-800"
                  >
                    Clear all
                  </button>
                )}
              </div>
              <div className="grid grid-cols-1 md:grid-cols-2 lg:grid-cols-3 gap-4">
                {['Sample_ID', 'Patient_ID', 'Department', 'Priority', 'Sample_Type', 'Submitter'].map((column) => (
                  <div key={column}>
                    <label htmlFor={`filter-${column}`} className="block text-sm font-medium text-gray-700 mb-1">
                      {column.replace('_', ' ')}
                    </label>
                    <input
                      type="text"
                      id={`filter-${column}`}
                      value={filters[column] || ''}
                      onChange={(e) => handleFilterChange(column, e.target.value)}
                      placeholder={`Filter by ${column.replace('_', ' ').toLowerCase()}`}
                      className="block w-full border-gray-300 rounded-md shadow-sm focus:ring-indigo-500 focus:border-indigo-500 sm:text-sm"
                    />
                  </div>
                ))}
              </div>
            </div>
          )}

          {/* Active Filters */}
          {Object.keys(filters).length > 0 && (
            <div className="flex flex-wrap gap-2 mt-3">
              {Object.entries(filters).map(([column, value]) => 
                value.trim() && (
                  <span
                    key={column}
                    className="inline-flex items-center px-2.5 py-0.5 rounded-full text-xs font-medium bg-indigo-100 text-indigo-800"
                  >
                    {column}: {value}
                    <button
                      type="button"
                      onClick={() => removeFilter(column)}
                      className="flex-shrink-0 ml-1 h-4 w-4 rounded-full inline-flex items-center justify-center text-indigo-400 hover:bg-indigo-200 hover:text-indigo-500 focus:outline-none focus:bg-indigo-500 focus:text-white"
                    >
                      <XMarkIcon className="h-3 w-3" />
                    </button>
                  </span>
                )
              )}
            </div>
          )}
        </div>

        {/* Results */}
        <div className="flex-1 overflow-y-auto">
          {isLoading && hasActiveSearch && (
            <div className="flex items-center justify-center py-8">
              <div className="animate-spin rounded-full h-8 w-8 border-b-2 border-indigo-600"></div>
              <span className="ml-3 text-gray-600">Searching...</span>
            </div>
          )}

          {error && (
            <div className="p-6 text-center">
              <div className="text-red-600">
                <h3 className="text-lg font-medium">Search Error</h3>
                <p className="mt-2">Failed to search data. Please try again.</p>
              </div>
            </div>
          )}

          {!hasActiveSearch && (
            <div className="p-8 text-center text-gray-500">
              <MagnifyingGlassIcon className="mx-auto h-12 w-12 text-gray-400" />
              <h3 className="mt-2 text-sm font-medium text-gray-900">Start your search</h3>
              <p className="mt-1 text-sm text-gray-500">
                Enter a search term or use column filters to find data across all uploaded files.
              </p>
            </div>
          )}

          {hasActiveSearch && searchResults && searchResults.records.length === 0 && !isLoading && (
            <div className="p-8 text-center text-gray-500">
              <DocumentTextIcon className="mx-auto h-12 w-12 text-gray-400" />
              <h3 className="mt-2 text-sm font-medium text-gray-900">No results found</h3>
              <p className="mt-1 text-sm text-gray-500">
                Try adjusting your search terms or filters.
              </p>
            </div>
          )}

          {searchResults && searchResults.records.length > 0 && (
            <div className="px-6 py-4">
              {/* Results Info */}
              <div className="flex items-center justify-between mb-4">
                <p className="text-sm text-gray-700">
                  Showing {offset + 1}-{Math.min(offset + limit, searchResults.total_count)} of{' '}
                  <span className="font-medium">{searchResults.total_count.toLocaleString()}</span> results
                </p>
                <div className="flex items-center space-x-2">
                  <label htmlFor="results-per-page" className="text-sm text-gray-700">
                    Results per page:
                  </label>
                  <select
                    id="results-per-page"
                    value={limit}
                    onChange={(e) => {
                      setLimit(Number(e.target.value));
                      setOffset(0);
                    }}
                    className="border-gray-300 rounded-md text-sm focus:ring-indigo-500 focus:border-indigo-500"
                  >
                    <option value={10}>10</option>
                    <option value={25}>25</option>
                    <option value={50}>50</option>
                    <option value={100}>100</option>
                  </select>
                </div>
              </div>

              {/* Results Table */}
              <div className="overflow-hidden shadow ring-1 ring-black ring-opacity-5 rounded-lg">
                <table className="min-w-full divide-y divide-gray-300">
                  <thead className="bg-gray-50">
                    <tr>
                      <th className="px-6 py-3 text-left text-xs font-medium text-gray-500 uppercase tracking-wider">
                        Row #
                      </th>
                      <th className="px-6 py-3 text-left text-xs font-medium text-gray-500 uppercase tracking-wider">
                        Data
                      </th>
                      <th className="px-6 py-3 text-left text-xs font-medium text-gray-500 uppercase tracking-wider">
                        Source File
                      </th>
                    </tr>
                  </thead>
                  <tbody className="bg-white divide-y divide-gray-200">
                    {searchResults.records.map((record, index) => (
                      <tr key={record.id} className={index % 2 === 0 ? 'bg-white' : 'bg-gray-50'}>
                        <td className="px-6 py-4 whitespace-nowrap text-sm text-gray-900">
                          <div className="font-medium">#{record.row_number}</div>
                          <div className="text-xs text-gray-500">
                            {new Date(record.created_at).toLocaleDateString()}
                          </div>
                        </td>
                        <td className="px-6 py-4 text-sm text-gray-900">
                          <div className="space-y-1">
                            {Object.entries(record).slice(0, 4).map(([key, value]) => (
                              <div key={key} className="flex">
                                <span className="font-medium text-gray-600 w-24 flex-shrink-0">
                                  {key}:
                                </span>
                                <span className="text-gray-900">
                                  {highlightSearchTerm(String(value || '-'))}
                                </span>
                              </div>
                            ))}
                            {Object.keys(record).length > 4 && (
                              <div className="text-xs text-gray-500">
                                +{Object.keys(record).length - 4} more fields
                              </div>
                            )}
                          </div>
                        </td>
                        <td className="px-6 py-4 whitespace-nowrap text-sm text-gray-500">
                          <div className="text-gray-900 font-medium">
                            {record.original_filename}
                          </div>
                          <div className="text-xs text-gray-500 uppercase">
                            {record.file_type}
                          </div>
                        </td>
                      </tr>
                    ))}
                  </tbody>
                </table>
              </div>

              {/* Pagination */}
              {totalPages > 1 && (
                <div className="flex items-center justify-between mt-4">
                  <div className="text-sm text-gray-700">
                    Page {currentPage} of {totalPages}
                  </div>
                  <div className="flex space-x-2">
                    <button
                      onClick={goToPrevPage}
                      disabled={offset === 0}
                      className="px-3 py-1 text-sm border border-gray-300 rounded-md hover:bg-gray-50 disabled:opacity-50 disabled:cursor-not-allowed"
                    >
                      Previous
                    </button>
                    <button
                      onClick={goToNextPage}
                      disabled={offset + limit >= searchResults.total_count}
                      className="px-3 py-1 text-sm border border-gray-300 rounded-md hover:bg-gray-50 disabled:opacity-50 disabled:cursor-not-allowed"
                    >
                      Next
                    </button>
                  </div>
                </div>
              )}
            </div>
          )}
        </div>
      </div>
    </div>
  );
} <|MERGE_RESOLUTION|>--- conflicted
+++ resolved
@@ -10,9 +10,6 @@
 
 interface SearchResult {
   id: string;
-<<<<<<< HEAD
-  [key: string]: string | number | boolean | null;
-=======
   dataset_id: string;
   row_number: number;
   row_data: Record<string, unknown>;
@@ -21,7 +18,6 @@
   original_filename: string;
   file_type: string;
   dataset_filename: string;
->>>>>>> 800598da
 }
 
 interface SearchResponse {
